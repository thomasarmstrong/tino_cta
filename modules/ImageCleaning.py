--- conflicted
+++ resolved
@@ -327,26 +327,17 @@
                 self.cutflow.count("clean edge")
 
         else:
-<<<<<<< HEAD
+            # turn into 2d to apply island cleaning
             rot_geom, rot_img = convert_geometry_hex1d_to_rect2d(
-=======
-            # turn into 2d to apply island cleaning
-            rot_geom, rot_img = convert_geometry_1d_to_2d(
->>>>>>> 66b42ca7
                                     cam_geom, img, cam_geom.cam_id)
 
             # if set, remove all signal patches but the biggest one
             cleaned_img = self.island_cleaning(rot_img, self.hex_neighbours_1ring)
 
-<<<<<<< HEAD
+            # turn back into 1d array
             unrot_geom, unrot_img = convert_geometry_rect2d_back_to_hexe1d(
                 rot_geom, cleaned_img, cam_geom.cam_id)
 
-=======
-            # turn back into 1d array
-            unrot_geom, unrot_img = convert_geometry_back(rot_geom, cleaned_img,
-                                                          cam_geom.cam_id)
->>>>>>> 66b42ca7
             new_img = unrot_img
             new_geom = unrot_geom
 
